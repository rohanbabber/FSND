# Coffee Shop Frontend

## Getting Setup

> _tip_: this frontend is designed to work with [Flask-based Backend](../backend). It is recommended you stand up the backend first, test using Postman, and then the frontend should integrate smoothly.

### Installing Dependencies

#### Installing Node and NPM

This project depends on Nodejs and Node Package Manager (NPM). Before continuing, you must download and install Node (the download includes NPM) from [https://nodejs.com/en/download](https://nodejs.org/en/download/).

#### Installing Ionic Cli

The Ionic Command Line Interface is required to serve and build the frontend. Instructions for installing the CLI is in the [Ionic Framework Docs](https://ionicframework.com/docs/installation/cli).

#### Installing project dependencies

This project uses NPM to manage software dependencies. NPM Relies on the package.json file located in the `frontend` directory of this repository. After cloning, open your terminal and run:

```bash
npm install
```

> _tip_: **npm i** is shorthand for **npm install**

## Required Tasks

### Configure Environment Variables

Ionic uses a configuration file to manage environment variables. These variables ship with the transpiled software and should not include secrets.

- Open `./src/environments/environments.ts` and ensure each variable reflects the system you stood up for the backend.

## Running Your Frontend in Dev Mode

Ionic ships with a useful development server which detects changes and transpiles as you work. The application is then accessible through the browser on a localhost port. To run the development server, cd into the `frontend` directory and run:

```bash
ionic serve
```

> _tip_: Do not use **ionic serve** in production. Instead, build Ionic into a build artifact for your desired platforms.
> [Checkout the Ionic docs to learn more](https://ionicframework.com/docs/cli/commands/build)

## Key Software Design Relevant to Our Coursework

The frontend framework is a bit beefy; here are the two areas to focus your study.

### Authentication

The authentication system used for this project is Auth0. `./src/app/services/auth.service.ts` contains the logic to direct a user to the Auth0 login page, managing the JWT token upon successful callback, and handle setting and retrieving the token from the local store. This token is then consumed by our DrinkService (`./src/app/services/drinks.service.ts`) and passed as an Authorization header when making requests to our backend.

### Authorization

<<<<<<< HEAD
The Auth0 JWT includes claims for permissions based on the user's role within the Auth0 system. This project makes use of these claims using the `auth.can(permission)` method which checks if particular permissions exist within the JWT permissions claim of the currently logged in user. This method is defined in  `./src/app/services/auth.service.ts` and is then used to enable and disable buttons in `./src/pages/drink-menu/drink-form/drink-form.html`.
=======
The Auth0 JWT includes claims for permissions based on the user's role within the Auth0 system. This project makes use of these claims using the `auth.can(permission)` method which checks if particular permissions exist within the JWT permissions claim of the currently logged in user. This method is defined in `./src/services/auth.service.ts` and is then used to enable and disable buttons in `./src/pages/drink-menu/drink-form/drink-form.html`.
>>>>>>> 81db3461
<|MERGE_RESOLUTION|>--- conflicted
+++ resolved
@@ -53,8 +53,4 @@
 
 ### Authorization
 
-<<<<<<< HEAD
-The Auth0 JWT includes claims for permissions based on the user's role within the Auth0 system. This project makes use of these claims using the `auth.can(permission)` method which checks if particular permissions exist within the JWT permissions claim of the currently logged in user. This method is defined in  `./src/app/services/auth.service.ts` and is then used to enable and disable buttons in `./src/pages/drink-menu/drink-form/drink-form.html`.
-=======
-The Auth0 JWT includes claims for permissions based on the user's role within the Auth0 system. This project makes use of these claims using the `auth.can(permission)` method which checks if particular permissions exist within the JWT permissions claim of the currently logged in user. This method is defined in `./src/services/auth.service.ts` and is then used to enable and disable buttons in `./src/pages/drink-menu/drink-form/drink-form.html`.
->>>>>>> 81db3461
+The Auth0 JWT includes claims for permissions based on the user's role within the Auth0 system. This project makes use of these claims using the `auth.can(permission)` method which checks if particular permissions exist within the JWT permissions claim of the currently logged in user. This method is defined in  `./src/app/services/auth.service.ts` and is then used to enable and disable buttons in `./src/pages/drink-menu/drink-form/drink-form.html`.